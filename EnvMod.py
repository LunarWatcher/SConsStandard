--- conflicted
+++ resolved
@@ -353,10 +353,7 @@
         ("profile", "Which profile to use for Conan, if Conan is enabled", "default"),
         ("settings", "Settings for Conan.", None),
         ("options", "Options for Conan", None),
-<<<<<<< HEAD
-        ("buildDirectory", "Build directory. Defaults to build/. This variable CANNOT be empty", "build/")
-=======
->>>>>>> 29103651
+        ("buildDirectory", "Build directory. Defaults to build/. This variable CANNOT be empty", "build/"),
         ("dynamic", "(Windows only!) Whether to use /MT or /MD. False for MT, true for MD", False),
         BoolVariable("coverage", "Adds the --coverage option", False)
     )
